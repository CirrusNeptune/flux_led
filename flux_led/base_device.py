from __future__ import annotations

import colorsys
import logging
import random
import time
from dataclasses import asdict, is_dataclass
from enum import Enum
from typing import Any, Union
from collections.abc import Iterable

from .const import (  # imported for back compat, remove once Home Assistant no longer uses
    ADDRESSABLE_STATE_CHANGE_LATENCY,
    ATTR_MODEL,
    ATTR_MODEL_DESCRIPTION,
    ATTR_MODEL_INFO,
    CHANNEL_STATES,
    COLOR_MODE_CCT,
    COLOR_MODE_DIM,
    COLOR_MODE_RGB,
    COLOR_MODE_RGBW,
    COLOR_MODE_RGBWW,
    COLOR_MODES_RGB,
    COLOR_MODES_RGB_CCT,
    COLOR_MODES_RGB_W,
    DEFAULT_MODE,
    DEFAULT_WHITE_CHANNEL_TYPE,
    EFFECT_MUSIC,
    EFFECT_RANDOM,
    EFFECT_STATIC,
    MAX_TEMP,
    MODE_COLOR,
    MODE_CUSTOM,
    MODE_MUSIC,
    MODE_PRESET,
    MODE_SWITCH,
    MODE_WW,
    MODE_CANDLE,
    MODEL_NUMS_SWITCHS,
    NEVER_TIME,
    POWER_STATE_CHANGE_LATENCY,
    PRESET_MUSIC_MODE,
    PRESET_MUSIC_MODE_LEGACY,
    PRESET_MUSIC_MODES,
    PRESET_PATTERN_CHANGE_LATENCY,
    STATE_BLUE,
    STATE_CHANGE_LATENCY,
    STATE_COOL_WHITE,
    STATE_GREEN,
    STATE_POWER_STATE,
    STATE_RED,
    STATE_WARM_WHITE,
    STATIC_MODES,
    WRITE_ALL_COLORS,
    WRITE_ALL_WHITES,
    LevelWriteMode,
    WhiteChannelType,
)
from .models_db import (
    BASE_MODE_MAP,
    HARDWARE_MAP,
    LEDENETHardware,
    LEDENETModel,
    get_model,
    is_known_model,
)
from .pattern import (
    ADDRESSABLE_EFFECT_ID_NAME,
    ADDRESSABLE_EFFECT_NAME_ID,
    ASSESSABLE_MULTI_COLOR_ID_NAME,
    CHRISTMAS_ADDRESSABLE_EFFECT_ID_NAME,
    CHRISTMAS_ADDRESSABLE_EFFECT_NAME_ID,
    DIMMABLE4_ADDRESSABLE_EFFECT_ID_NAME,
    DIMMABLE4_ADDRESSABLE_EFFECT_NAME_ID,
    EFFECT_CUSTOM,
    EFFECT_CUSTOM_CODE,
    EFFECT_ID_NAME,
    EFFECT_ID_NAME_LEGACY_CCT,
    EFFECT_LIST,
    EFFECT_LIST_DIMMABLE,
    EFFECT_LIST_LEGACY_CCT,
    ORIGINAL_ADDRESSABLE_EFFECT_ID_NAME,
    ORIGINAL_ADDRESSABLE_EFFECT_NAME_ID,
    PresetPattern,
)
from .protocol import (
    PROTOCOL_LEDENET_8BYTE,
    PROTOCOL_LEDENET_8BYTE_AUTO_ON,
    PROTOCOL_LEDENET_8BYTE_DIMMABLE_EFFECTS,
    PROTOCOL_LEDENET_9BYTE,
    PROTOCOL_LEDENET_9BYTE_AUTO_ON,
    PROTOCOL_LEDENET_9BYTE_DIMMABLE_EFFECTS,
    PROTOCOL_LEDENET_ADDRESSABLE_A1,
    PROTOCOL_LEDENET_ADDRESSABLE_A2,
    PROTOCOL_LEDENET_ADDRESSABLE_A3,
    PROTOCOL_LEDENET_ADDRESSABLE_CHRISTMAS,
    PROTOCOL_LEDENET_CCT,
    PROTOCOL_LEDENET_CCT_WRAPPED,
    PROTOCOL_LEDENET_ORIGINAL,
    PROTOCOL_LEDENET_ORIGINAL_CCT,
    PROTOCOL_LEDENET_ORIGINAL_RGBW,
    PROTOCOL_LEDENET_SOCKET,
    PROTOCOL_LEDENET_DIMMABLE4,
    LEDENETAddressableDeviceConfiguration,
    LEDENETOriginalRawState,
    LEDENETRawState,
    ProtocolLEDENET8Byte,
    ProtocolLEDENET8ByteAutoOn,
    ProtocolLEDENET8ByteDimmableEffects,
    ProtocolLEDENET9Byte,
    ProtocolLEDENET9ByteAutoOn,
    ProtocolLEDENET9ByteDimmableEffects,
    ProtocolLEDENETAddressableA1,
    ProtocolLEDENETAddressableA2,
    ProtocolLEDENETAddressableA3,
    ProtocolLEDENETAddressableChristmas,
    ProtocolLEDENETCCT,
    ProtocolLEDENETCCTWrapped,
    ProtocolLEDENETOriginal,
    ProtocolLEDENETOriginalCCT,
    ProtocolLEDENETOriginalRGBW,
    ProtocolLEDENETSocket,
    ProtocolLEDENETDimmable4,
    RemoteConfig,
    OUTER_MESSAGE_WRAPPER,
)
from .scanner import FluxLEDDiscovery, is_legacy_device
from .timer import BuiltInTimer
from .utils import scaled_color_temp_to_white_levels, utils, white_levels_to_color_temp

_LOGGER = logging.getLogger(__name__)


class DeviceUnavailableException(RuntimeError):
    """Exception to indicate a device is not available."""


<<<<<<< HEAD
PROTOCOL_PROBES: Tuple[Type[ProtocolLEDENETDimmable4], Type[ProtocolLEDENET8Byte], Type[ProtocolLEDENETOriginal]] = (
    ProtocolLEDENETDimmable4,
=======
PROTOCOL_PROBES: tuple[type[ProtocolLEDENET8Byte], type[ProtocolLEDENETOriginal]] = (
>>>>>>> 9f61b828
    ProtocolLEDENET8Byte,
    ProtocolLEDENETOriginal,
)
PROTOCOL_PROBES_LEGACY: tuple[
    type[ProtocolLEDENETOriginal], type[ProtocolLEDENET8Byte]
] = (ProtocolLEDENETOriginal, ProtocolLEDENET8Byte)

PROTOCOL_TYPES = Union[
    ProtocolLEDENET8Byte,
    ProtocolLEDENET8ByteAutoOn,
    ProtocolLEDENET8ByteDimmableEffects,
    ProtocolLEDENET9Byte,
    ProtocolLEDENET9ByteAutoOn,
    ProtocolLEDENET9ByteDimmableEffects,
    ProtocolLEDENETAddressableA1,
    ProtocolLEDENETAddressableA2,
    ProtocolLEDENETAddressableA3,
    ProtocolLEDENETOriginal,
    ProtocolLEDENETOriginalCCT,
    ProtocolLEDENETOriginalRGBW,
    ProtocolLEDENETCCT,
    ProtocolLEDENETCCTWrapped,
    ProtocolLEDENETSocket,
    ProtocolLEDENETAddressableChristmas,
    ProtocolLEDENETDimmable4,
]

ADDRESSABLE_PROTOCOLS = {
    PROTOCOL_LEDENET_ADDRESSABLE_A1,
    PROTOCOL_LEDENET_ADDRESSABLE_A2,
    PROTOCOL_LEDENET_ADDRESSABLE_A3,
}
ALL_ADDRESSABLE_PROTOCOLS = (
    ProtocolLEDENETAddressableA1,
    ProtocolLEDENETAddressableA2,
    ProtocolLEDENETAddressableA3,
)
ALL_IC_PROTOCOLS = (ProtocolLEDENETAddressableChristmas, *ALL_ADDRESSABLE_PROTOCOLS)
CHRISTMAS_EFFECTS_PROTOCOLS = {PROTOCOL_LEDENET_ADDRESSABLE_CHRISTMAS}
OLD_EFFECTS_PROTOCOLS = {PROTOCOL_LEDENET_ADDRESSABLE_A1}
NEW_EFFECTS_PROTOCOLS = {
    PROTOCOL_LEDENET_ADDRESSABLE_A2,
    PROTOCOL_LEDENET_ADDRESSABLE_A3,
}
DIMMABLE4_EFFECTS_PROTOCOLS = {PROTOCOL_LEDENET_DIMMABLE4}
SPEED_ADJUST_WILL_TURN_ON = {
    PROTOCOL_LEDENET_ADDRESSABLE_A1,
    PROTOCOL_LEDENET_ADDRESSABLE_A2,
}
PROTOCOL_NAME_TO_CLS = {
    PROTOCOL_LEDENET_ORIGINAL: ProtocolLEDENETOriginal,
    PROTOCOL_LEDENET_ORIGINAL_CCT: ProtocolLEDENETOriginalCCT,
    PROTOCOL_LEDENET_ORIGINAL_RGBW: ProtocolLEDENETOriginalRGBW,
    PROTOCOL_LEDENET_8BYTE: ProtocolLEDENET8Byte,
    PROTOCOL_LEDENET_8BYTE_AUTO_ON: ProtocolLEDENET8ByteAutoOn,
    PROTOCOL_LEDENET_8BYTE_DIMMABLE_EFFECTS: ProtocolLEDENET8ByteDimmableEffects,
    PROTOCOL_LEDENET_9BYTE: ProtocolLEDENET9Byte,
    PROTOCOL_LEDENET_9BYTE_AUTO_ON: ProtocolLEDENET9ByteAutoOn,
    PROTOCOL_LEDENET_9BYTE_DIMMABLE_EFFECTS: ProtocolLEDENET9ByteDimmableEffects,
    PROTOCOL_LEDENET_ADDRESSABLE_A3: ProtocolLEDENETAddressableA3,
    PROTOCOL_LEDENET_ADDRESSABLE_A2: ProtocolLEDENETAddressableA2,
    PROTOCOL_LEDENET_ADDRESSABLE_A1: ProtocolLEDENETAddressableA1,
    PROTOCOL_LEDENET_CCT: ProtocolLEDENETCCT,
    PROTOCOL_LEDENET_CCT_WRAPPED: ProtocolLEDENETCCTWrapped,
    PROTOCOL_LEDENET_SOCKET: ProtocolLEDENETSocket,
    PROTOCOL_LEDENET_ADDRESSABLE_CHRISTMAS: ProtocolLEDENETAddressableChristmas,
    PROTOCOL_LEDENET_DIMMABLE4: ProtocolLEDENETDimmable4,
}


PATTERN_CODE_TO_EFFECT = {
    PRESET_MUSIC_MODE: MODE_MUSIC,
    PRESET_MUSIC_MODE_LEGACY: MODE_MUSIC,
    EFFECT_CUSTOM_CODE: EFFECT_CUSTOM,
}

SERIALIZABLE_TYPES = (str, bool, dict, int, float, list, tuple, set)


DEFAULT_PORT = 5577
ARMACOST_PORT = 34001


class DeviceType(Enum):
    Bulb = 0
    Switch = 1


class LEDENETDevice:
    """An LEDENET Device."""

    def __init__(
        self,
        ipaddr: str,
        port: int = 0,
        timeout: float = 5,
        discovery: FluxLEDDiscovery | None = None,
    ) -> None:
        """Init the LEDENEt Device."""
        self.ipaddr: str = ipaddr
        self._port: int = port
        self.timeout: float = timeout
        self.raw_state: LEDENETOriginalRawState | LEDENETRawState | None = None
        self.available: bool | None = None
        self._model_num: int | None = None
        self._model_data: LEDENETModel | None = None
        self._paired_remotes: int | None = None
        self._remote_config: RemoteConfig | None = None
        self._white_channel_channel_type: WhiteChannelType = DEFAULT_WHITE_CHANNEL_TYPE
        self._discovery = discovery
        self._protocol: PROTOCOL_TYPES | None = None
        self._mode: str | None = None
        self._transition_complete_time: float = 0
        self._preset_pattern_transition_complete_time: float = 0
        self._power_state_transition_complete_time: float = 0
        self._last_effect_brightness: int = 100
        self._device_config: LEDENETAddressableDeviceConfiguration | None = None
        self._last_message: dict[str, bytes] = {}
        self._unavailable_reason: str | None = None

    def _protocol_probes(
        self,
    ) -> (
        tuple[type[ProtocolLEDENETOriginal], type[ProtocolLEDENET8Byte]]
        | tuple[type[ProtocolLEDENET8Byte], type[ProtocolLEDENETOriginal]]
    ):
        """Determine the probe order based on device type."""
        discovery = self.discovery
        return (
            PROTOCOL_PROBES_LEGACY if is_legacy_device(discovery) else PROTOCOL_PROBES
        )

    @property
    def model_num(self) -> int:
        """Return the model number."""
        assert self._model_num is not None
        return self._model_num

    @property
    def model_data(self) -> LEDENETModel:
        """Return the model data."""
        assert self._model_data is not None
        return self._model_data

    @property
    def discovery(self) -> FluxLEDDiscovery | None:
        """Return the discovery data."""
        return self._discovery

    @discovery.setter
    def discovery(self, value: FluxLEDDiscovery) -> None:
        """Set the discovery data."""
        self._discovery = value

    @property
    def white_channel_channel_type(self) -> WhiteChannelType:
        """Return the type of the white channel."""
        return self._white_channel_channel_type

    @white_channel_channel_type.setter
    def white_channel_channel_type(self, value: WhiteChannelType) -> None:
        """Set the type of the white channel."""
        self._white_channel_channel_type = value

    @property
    def hardware(self) -> LEDENETHardware | None:
        """Retrurn the hardware mapping for the device."""
        if not self._discovery or ATTR_MODEL not in self._discovery:
            return None
        model = self._discovery.get(ATTR_MODEL)
        if model is None:
            return None
        assert isinstance(model, str)
        return HARDWARE_MAP.get(model)

    @property
    def paired_remotes(self) -> int | None:
        """Return the number of paired remotes or None if not supported."""
        return self._paired_remotes

    @property
    def remote_config(self) -> RemoteConfig | None:
        """Return the number of remote config or None if not supported."""
        return self._remote_config

    @property
    def speed_adjust_off(self) -> int:
        """Return true if the speed of an effect can be adjusted while off."""
        return self.protocol not in SPEED_ADJUST_WILL_TURN_ON

    @property
    def _whites_are_temp_brightness(self) -> bool:
        """Return true if warm_white and cool_white are scaled temp values and not raw 0-255."""
        return self.protocol in (PROTOCOL_LEDENET_CCT, PROTOCOL_LEDENET_CCT_WRAPPED)

    @property
    def model(self) -> str:
        """Return the human readable model description."""
        if self._discovery and self._discovery.get(ATTR_MODEL_DESCRIPTION):
            return f"{self._discovery[ATTR_MODEL_DESCRIPTION]} (0x{self.model_num:02X})"
        return f"{self.model_data.description} (0x{self.model_num:02X})"

    @property
    def version_num(self) -> int:
        """Return the version number."""
        assert self.raw_state is not None
        raw_state = self.raw_state
        if hasattr(raw_state, "version_number"):
            assert isinstance(raw_state, LEDENETRawState)
            return raw_state.version_number
        return 0  # old devices report as 0

    @property
    def preset_pattern_num(self) -> int:
        """Return the preset pattern number."""
        assert self.raw_state is not None
        return self.raw_state.preset_pattern

    @property
    def rgbwprotocol(self) -> bool:
        """Devices that don't require a separate rgb/w bit."""
        return self.rgbwcapable or self.model_data.always_writes_white_and_colors

    @property
    def microphone(self) -> bool:
        """Devices that have a microphone built in."""
        return self.model_data.microphone

    @property
    def rgbwcapable(self) -> bool:
        """Devices that actually support rgbw."""
        color_modes = self.color_modes
        return COLOR_MODE_RGBW in color_modes or COLOR_MODE_RGBWW in color_modes

    @property
    def device_type(self) -> DeviceType:
        """Return the device type."""
        is_switch = self.model_num in MODEL_NUMS_SWITCHS
        return DeviceType.Switch if is_switch else DeviceType.Bulb

    @property
    def color_temp(self) -> int:
        """Return the current color temp in kelvin."""
        return (self.getWhiteTemperature())[0]

    @property
    def min_temp(self) -> int:
        """Returns the minimum color temp in kelvin."""
        return int(self._white_channel_channel_type.value)

    @property
    def max_temp(self) -> int:
        """Returns the maximum color temp in kelvin."""
        return MAX_TEMP

    @property
    def _rgbwwprotocol(self) -> bool:
        """Device that uses the 9-byte protocol."""
        return self.protocol in (
            PROTOCOL_LEDENET_9BYTE,
            PROTOCOL_LEDENET_9BYTE_DIMMABLE_EFFECTS,
        )

    @property
    def white_active(self) -> bool:
        """Any white channel is active."""
        assert self.raw_state is not None
        raw_state = self.raw_state
        return bool(raw_state.warm_white or raw_state.cool_white)

    @property
    def color_active(self) -> bool:
        """Any color channel is active."""
        assert self.raw_state is not None
        raw_state = self.raw_state
        return bool(raw_state.red or raw_state.green or raw_state.blue)

    def rgbw_color_temp_support(self, color_modes: set[str]) -> bool:
        """RGBW color temp support."""
        return COLOR_MODE_RGBW in color_modes and self.max_temp != self.min_temp

    @property
    def color_is_white_only(self) -> bool:
        """Return if the curent color is active and white."""
        assert self.raw_state is not None
        raw_state = self.raw_state
        return bool(
            # At least one channel is on
            (raw_state.red or raw_state.green or raw_state.blue or raw_state.warm_white)
            # The color channels are white
            and raw_state.red == raw_state.green == raw_state.blue
        )

    @property
    def multi_color_mode(self) -> bool:
        """The device supports multiple color modes."""
        return len(self.color_modes) > 1

    @property
    def color_modes(self) -> set[str]:
        """The available color modes."""
        color_modes = self._internal_color_modes
        # We support CCT mode if the device supports RGBWW
        # but we do not add it to internal color modes as
        # we need to distingush between devices that are RGB/CCT
        # and ones that are RGB&CCT
        if (
            COLOR_MODE_CCT not in color_modes
            and COLOR_MODE_RGBWW in color_modes
            or self.rgbw_color_temp_support(color_modes)
        ):
            return {COLOR_MODE_CCT, *color_modes}
        return color_modes

    @property
    def _internal_color_modes(self) -> set[str]:
        """The internal available color modes."""
        assert self.raw_state is not None
        if (
            self._device_config is not None
            # Currently this is only the SK6812RGBW strips on 0xA3
            and self._device_config.operating_mode == COLOR_MODE_RGBW
        ):
            return {COLOR_MODE_RGBW}
        if not is_known_model(self.model_num):
            # Default mode is RGB
            return BASE_MODE_MAP.get(self.raw_state.mode & 0x0F, {DEFAULT_MODE})
        model_data = self.model_data
        return model_data.mode_to_color_mode.get(
            self.raw_state.mode, model_data.color_modes
        )

    @property
    def pixels_per_segment(self) -> int | None:
        """Return the pixels per segment."""
        if self._device_config is None:
            return None
        return self._device_config.pixels_per_segment

    @property
    def segments(self) -> int | None:
        """Return the number of segments."""
        if self._device_config is None:
            return None
        return self._device_config.segments

    @property
    def music_pixels_per_segment(self) -> int | None:
        """Return the music pixels per segment."""
        if self._device_config is None:
            return None
        return self._device_config.music_pixels_per_segment

    @property
    def music_segments(self) -> int | None:
        """Return the number of music segments."""
        if self._device_config is None:
            return None
        return self._device_config.music_segments

    @property
    def wiring(self) -> str | None:
        """Return the sort order as a string."""
        device_config = self.model_data.device_config
        if not device_config.wiring:
            return None
        if self._device_config:
            return self._device_config.wiring
        assert self.raw_state is not None
        return device_config.num_to_wiring.get(int((self.raw_state.mode & 0xF0) / 16))

    @property
    def wiring_num(self) -> int | None:
        """Return the wiring number."""
        if not self.model_data.device_config.wiring:
            return None
        if self._device_config:
            return self._device_config.wiring_num
        assert self.raw_state is not None
        return int((self.raw_state.mode & 0xF0) / 16)

    @property
    def wirings(self) -> list[str] | None:
        """Return available wirings for the device."""
        device_config = self.model_data.device_config
        if not device_config.wiring:
            return None
        if self._device_config:
            return list(self._device_config.wirings)
        return list(device_config.wiring_to_num)

    @property
    def operating_mode(self) -> str | None:
        """Return the strip mode as a string."""
        device_config = self.model_data.device_config
        if not device_config.operating_modes:
            return None
        if self._device_config:
            return self._device_config.operating_mode
        assert self.raw_state is not None
        return device_config.num_to_operating_mode.get(self.raw_state.mode & 0x0F)

    @property
    def operating_mode_num(self) -> int | None:
        """Return the strip mode as a string."""
        if not self.model_data.device_config.operating_modes:
            return None
        assert self.raw_state is not None
        return self.raw_state.mode & 0x0F

    @property
    def operating_modes(self) -> list[str] | None:
        """Return available operating modes for the device."""
        if not self.model_data.device_config.operating_modes:
            return None
        return list(self.model_data.device_config.operating_mode_to_num)

    @property
    def ic_type(self) -> str | None:
        """Return the strip ictype as a string."""
        if not self.model_data.device_config.ic_type:
            return None
        assert self._device_config is not None
        return self._device_config.ic_type

    @property
    def ic_type_num(self) -> int | None:
        """Return the strip ictype as an int."""
        if not self.model_data.device_config.ic_type:
            return None
        assert self._device_config is not None
        return self._device_config.ic_type_num

    @property
    def ic_types(self) -> list[str] | None:
        """Return the ic types."""
        if not self.model_data.device_config.ic_type:
            return None
        return list(self.model_data.device_config.ic_type_to_num)

    @property
    def color_mode(self) -> str | None:
        """The current color mode."""
        color_modes = self._internal_color_modes
        if COLOR_MODE_RGBWW in color_modes:
            # We support CCT mode if the device supports RGBWW
            return COLOR_MODE_RGBWW if self.color_active else COLOR_MODE_CCT
        if self.rgbw_color_temp_support(color_modes):
            # We support CCT mode if the device supports RGB&W
            return COLOR_MODE_CCT if self.color_is_white_only else COLOR_MODE_RGBW
        if (
            color_modes == COLOR_MODES_RGB_CCT
        ):  # RGB/CCT split, only one active at a time
            return COLOR_MODE_CCT if self.white_active else COLOR_MODE_RGB
        if color_modes == COLOR_MODES_RGB_W:  # RGB/W split, only one active at a time
            return COLOR_MODE_DIM if self.white_active else COLOR_MODE_RGB
        if color_modes:
            return list(color_modes)[0]
        return None  # Usually a switch or non-light device

    @property
    def protocol(self) -> str | None:
        """Returns the name of the protocol in use."""
        if self._protocol is None:
            return None
        return self._protocol.name

    @property
    def dimmable_effects(self) -> bool:
        """Return true of the device supports dimmable effects."""
        assert self._protocol is not None
        return self._protocol.dimmable_effects

    @property
    def requires_turn_on(self) -> bool:
        """Return true of the device requires a power on command before setting levels/effects."""
        assert self._protocol is not None
        return self._protocol.requires_turn_on

    @property
    def is_on(self) -> bool:
        assert self.raw_state is not None
        assert self._protocol is not None
        return self.raw_state.power_state == self._protocol.on_byte

    @property
    def mode(self) -> str | None:
        return self._mode

    @property
    def warm_white(self) -> int:
        assert self.raw_state is not None
        return self.raw_state.warm_white if self._rgbwwprotocol else 0

    @property
    def effect_list(self) -> list[str]:
        """Return the list of available effects."""
        effects: Iterable[str] = []
        protocol = self.protocol
        if protocol in OLD_EFFECTS_PROTOCOLS:
            effects = ORIGINAL_ADDRESSABLE_EFFECT_ID_NAME.values()
        elif protocol in NEW_EFFECTS_PROTOCOLS:
            effects = ADDRESSABLE_EFFECT_ID_NAME.values()
        elif protocol in CHRISTMAS_EFFECTS_PROTOCOLS:
            effects = CHRISTMAS_ADDRESSABLE_EFFECT_ID_NAME.values()
        elif protocol in DIMMABLE4_EFFECTS_PROTOCOLS:
            effects = DIMMABLE4_ADDRESSABLE_EFFECT_ID_NAME.values()
        elif COLOR_MODES_RGB.intersection(self.color_modes):
            effects = EFFECT_LIST_DIMMABLE if self.dimmable_effects else EFFECT_LIST
        elif protocol == PROTOCOL_LEDENET_ORIGINAL_CCT:
            effects = EFFECT_LIST_LEGACY_CCT
        if self.microphone:
            return [*effects, EFFECT_RANDOM, EFFECT_MUSIC]
        return [*effects, EFFECT_STATIC]

    @property
    def effect(self) -> str | None:
        """Return the current effect."""
        if self.protocol in CHRISTMAS_EFFECTS_PROTOCOLS:
            return self._named_effect
        return PATTERN_CODE_TO_EFFECT.get(self.preset_pattern_num, self._named_effect)

    @property
    def _named_effect(self) -> str | None:
        """Returns the named effect."""
        assert self.raw_state is not None
        mode = self.raw_state.mode
        pattern_code = self.preset_pattern_num
        protocol = self.protocol
        if protocol in OLD_EFFECTS_PROTOCOLS:
            effect_id = (pattern_code << 8) + mode - 99
            return ORIGINAL_ADDRESSABLE_EFFECT_ID_NAME.get(effect_id)
        if protocol in NEW_EFFECTS_PROTOCOLS:
            if pattern_code == 0x25:
                return ADDRESSABLE_EFFECT_ID_NAME.get(mode)
            if pattern_code == 0x24:
                return ASSESSABLE_MULTI_COLOR_ID_NAME.get(mode)
            return None
        if protocol in CHRISTMAS_EFFECTS_PROTOCOLS:
            if pattern_code == 0x25:
                return CHRISTMAS_ADDRESSABLE_EFFECT_ID_NAME.get(mode)
            return None
        if protocol in DIMMABLE4_EFFECTS_PROTOCOLS:
            if pattern_code == 0x70:
                return DIMMABLE4_ADDRESSABLE_EFFECT_ID_NAME.get(mode)
            return None
        if protocol == PROTOCOL_LEDENET_ORIGINAL_CCT:
            return EFFECT_ID_NAME_LEGACY_CCT.get(pattern_code)
        return EFFECT_ID_NAME.get(pattern_code)

    @property
    def cool_white(self) -> int:
        assert self.raw_state is not None
        if self._rgbwwprotocol:
            return self.raw_state.cool_white
        return 0

    # Old name is deprecated
    @property
    def cold_white(self) -> int:
        return self.cool_white

    @property
    def brightness(self) -> int:
        """Return current brightness 0-255.

        For warm white return current led level. For RGB
        calculate the HSV and return the 'value'.
        for CCT calculate the brightness.
        for ww send led level
        """
        color_mode = self.color_mode
        raw_state = self.raw_state

        assert raw_state is not None

        if self._named_effect:
            if self.dimmable_effects:
                if self.protocol == PROTOCOL_LEDENET_DIMMABLE4 and time.monotonic() > self._transition_complete_time:
                    return int(raw_state.warm_white)
                if (
                    self.protocol in NEW_EFFECTS_PROTOCOLS
                    and time.monotonic() > self._transition_complete_time
                ):
                    # the red byte holds the brightness during an effect
                    return min(255, round(raw_state.red * 255 / 100))
                return round(self._last_effect_brightness * 255 / 100)
            return 255
        if raw_state.preset_pattern in PRESET_MUSIC_MODES and not self.dimmable_effects:
            return 255
        if color_mode == COLOR_MODE_DIM:
            return int(raw_state.warm_white)
        elif color_mode == COLOR_MODE_CCT:
            _, b = self.getWhiteTemperature()
            return b

        r, g, b = self.getRgb()
        _, _, v = colorsys.rgb_to_hsv(r / 255, g / 255, b / 255)
        v_255 = v * 255
        if color_mode == COLOR_MODE_RGBW:
            return round((v_255 + raw_state.warm_white) / 2)
        if color_mode == COLOR_MODE_RGBWW:
            return round((v_255 + raw_state.warm_white + raw_state.cool_white) / 3)

        # Default color mode (RGB)
        return int(v_255)

    def _determineMode(self) -> str | None:
        assert self.raw_state is not None
        pattern_code = self.raw_state.preset_pattern
        if self.device_type == DeviceType.Switch:
            return MODE_SWITCH
        if pattern_code in (0x41, 0x61):
            if self.color_mode in {COLOR_MODE_DIM, COLOR_MODE_CCT}:
                return MODE_WW
            return MODE_COLOR
        if pattern_code == EFFECT_CUSTOM_CODE:
            return (
                MODE_PRESET
                if self.protocol in CHRISTMAS_EFFECTS_PROTOCOLS
                else MODE_CUSTOM
            )
        if pattern_code == 0x70:
            return (
                MODE_PRESET
                if self.protocol in DIMMABLE4_EFFECTS_PROTOCOLS
                else MODE_CUSTOM
            )
        if pattern_code == 0x5f:
            return (
                MODE_CANDLE
                if self.protocol in DIMMABLE4_EFFECTS_PROTOCOLS
                else MODE_CUSTOM
            )
        if pattern_code in (PRESET_MUSIC_MODE, PRESET_MUSIC_MODE_LEGACY):
            return MODE_MUSIC
        if PresetPattern.valid(pattern_code):
            return MODE_PRESET
        if BuiltInTimer.valid(pattern_code):
            return BuiltInTimer.valtostr(pattern_code)
        if self.protocol in ADDRESSABLE_PROTOCOLS:
            return MODE_PRESET
        return None

    @property
    def port(self) -> int:
        """Return the discovered port."""
        if self._port:
            return self._port
        if (
            self._discovery
            and "armacost" in (self._discovery.get(ATTR_MODEL_INFO) or "").lower()
        ):
            return ARMACOST_PORT
        return DEFAULT_PORT

    def set_unavailable(self, reason: str) -> None:
        _LOGGER.debug("%s: set_unavailable: %s", self.ipaddr, reason)
        self._unavailable_reason = reason
        self.available = False

    def set_available(self, reason: str) -> None:
        _LOGGER.debug("%s: set_available: %s", self.ipaddr, reason)
        self._unavailable_reason = None
        self.available = True

    def process_device_config_response(self, msg: bytes) -> None:
        """Process an IC (strip config) response."""
        assert isinstance(self._protocol, ALL_IC_PROTOCOLS)
        self._device_config = self._protocol.parse_strip_setting(msg)
        _LOGGER.debug("%s: device_config: %s", self.ipaddr, self._device_config)

    def process_state_response(self, rx: bytes) -> bool:
        assert self._protocol is not None

        if not self._protocol.is_valid_state_response(rx):
            _LOGGER.warning(
                "%s: Recieved invalid response: %s",
                self.ipaddr,
                utils.raw_state_to_dec(rx),
            )
            return False

        raw_state: LEDENETOriginalRawState | LEDENETRawState = (
            self._protocol.named_raw_state(rx)
        )
        _LOGGER.debug("%s: State: %s", self.ipaddr, raw_state)

        if raw_state != self.raw_state:
            _LOGGER.debug(
                "%s: unmapped raw state: %s",
                self.ipaddr,
                utils.raw_state_to_dec(raw_state),
            )

        now_time = time.monotonic()
        transition_states = set()
        if now_time < self._power_state_transition_complete_time:
            transition_states.add(STATE_POWER_STATE)
        if now_time < self._transition_complete_time:
            # Do not update the channel states if a transition is
            # in progress as the state will not be correct
            # until the transition is completed since devices
            # "FADE" into the state requested.
            transition_states |= CHANNEL_STATES
        if now_time < self._preset_pattern_transition_complete_time:
            transition_states.add("preset_pattern")

        if transition_states:
            self._replace_raw_state(
                {
                    name: value
                    for name, value in raw_state._asdict().items()
                    if name not in transition_states
                }
            )
        else:
            self._set_raw_state(raw_state)

        _LOGGER.debug("%s: Mapped State: %s", self.ipaddr, self.raw_state)

        mode = self._determineMode()

        if mode is None:
            _LOGGER.debug(
                "%s: Unable to determine mode from raw state: %s",
                self.ipaddr,
                utils.raw_state_to_dec(rx),
            )
            return False

        self._mode = mode
        return True

    def process_power_state_response(self, msg: bytes) -> bool:
        """Process a power state change message."""
        assert self._protocol is not None
        if not self._protocol.is_valid_power_state_response(msg):
            _LOGGER.warning(
                "%s: Recieved invalid power state response: %s",
                self.ipaddr,
                utils.raw_state_to_dec(msg),
            )
            return False
        _LOGGER.debug("%s: Setting power state to: %s", self.ipaddr, f"0x{msg[2]:02X}")
        self._set_power_state(msg[2])
        return True

    def _set_raw_state(
        self,
        raw_state: LEDENETOriginalRawState | LEDENETRawState,
        updated: set[str] | None = None,
    ) -> None:
        """Set the raw state remapping channels as needed.

        The goal is to normalize the data so the raw state
        is always in the same format reguardless of the protocol

        Some devices need to have channels remapped

        Other devices uses color_temp/brightness format
        which needs to be converted back to 0-255 values for
        warm_white and cool_white
        """
        channel_map = self.model_data.channel_map
        # Only remap updated states as we do not want to switch any
        # state that have not changed since they will already be in
        # the correct slot
        #
        # If updated is None than all raw_state values have been sent
        #
        if self._whites_are_temp_brightness:
            assert isinstance(raw_state, LEDENETRawState)
            # Only convert on a full update since we still use 0-255 internally
            if updated is not None:
                self.raw_state = raw_state
                return
            # warm_white is the color temp from 1-100
            temp = raw_state.warm_white
            # cold_white is the brightness from 1-100
            brightness = raw_state.cool_white
            warm_white, cool_white = scaled_color_temp_to_white_levels(temp, brightness)
            self.raw_state = raw_state._replace(
                warm_white=warm_white, cool_white=cool_white
            )
            return

        if channel_map:
            if updated is None:
                updated = set(channel_map.keys())
            self.raw_state = raw_state._replace(
                **{
                    name: getattr(raw_state, source)
                    if source in updated
                    else getattr(raw_state, name)
                    for name, source in channel_map.items()
                }
            )
            return

        if isinstance(self._protocol, ProtocolLEDENETAddressableA3):
            if updated is not None:
                self.raw_state = raw_state
                return
            # A3 uses a unique scale for warm white
            self.raw_state = raw_state._replace(
                warm_white=utils.A3WarmWhiteToByte(raw_state.warm_white)
            )
            return

        self.raw_state = raw_state

    def __str__(self) -> str:  # noqa: C901
        assert self.raw_state is not None
        assert self._protocol is not None

        rx = self.raw_state
        if not rx:
            return "No state data"
        mode = self.mode
        color_mode = self.color_mode
        power_str = "Unknown power state"
        if rx.power_state == self._protocol.on_byte:
            power_str = "ON "
        elif rx.power_state == self._protocol.off_byte:
            power_str = "OFF "

        if mode in STATIC_MODES:
            if color_mode in COLOR_MODES_RGB:
                mode_str = f"Color: {(rx.red, rx.green, rx.blue)}"
                # Should add ability to get CCT from rgbwcapable*
                if self.rgbwcapable:
                    mode_str += f" White: {rx.warm_white}"
                else:
                    mode_str += f" Brightness: {round(self.brightness * 100 / 255)}%"
            elif color_mode == COLOR_MODE_DIM:
                mode_str = f"Warm White: {utils.byteToPercent(rx.warm_white)}%"
            elif color_mode == COLOR_MODE_CCT:
                cct_value = self.getWhiteTemperature()
                mode_str = "CCT: {}K Brightness: {}%".format(
                    cct_value[0], round(cct_value[1] * 100 / 255)
                )
        elif mode == MODE_PRESET:
            mode_str = f"Pattern: {self.effect} (Speed {self.speed}%)"
        elif mode == MODE_CUSTOM:
            mode_str = f"Custom pattern (Speed {self.speed}%)"
        elif BuiltInTimer.valid(rx.preset_pattern):
            mode_str = BuiltInTimer.valtostr(rx.preset_pattern)
        elif mode == MODE_MUSIC:
            mode_str = "Music"
        elif mode == MODE_SWITCH:
            mode_str = "Switch"
        else:
            mode_str = f"Unknown mode 0x{rx.preset_pattern:x}"
        mode_str += " raw state: "
        mode_str += utils.raw_state_to_dec(rx)
        return f"{power_str} [{mode_str}]"

    def _set_power_state(self, new_power_state: int) -> None:
        """Set the power state in the raw state."""
        self._replace_raw_state({"power_state": new_power_state})
        self._set_transition_complete_time()

    def _replace_raw_state(self, new_states: dict[str, int]) -> None:
        assert self.raw_state is not None
        _LOGGER.debug("%s: _replace_raw_state: %s", self.ipaddr, new_states)
        self._set_raw_state(
            self.raw_state._replace(**new_states), set(new_states.keys())
        )

    def isOn(self) -> bool:
        return self.is_on

    def getWarmWhite255(self) -> int:
        if self.color_mode not in {COLOR_MODE_CCT, COLOR_MODE_DIM}:
            return 255
        return self.brightness

    def getWhiteTemperature(self) -> tuple[int, int]:
        """Returns the color temp and brightness"""
        # Assume input temperature of between 2700 and 6500 Kelvin, and scale
        # the warm and cold LEDs linearly to provide that
        assert self.raw_state is not None
        raw_state = self.raw_state
        warm_white = raw_state.warm_white
        if self.rgbw_color_temp_support(self.color_modes):
            cool_white = raw_state.red if self.color_is_white_only else 0
        else:
            cool_white = raw_state.cool_white
        temp, brightness = white_levels_to_color_temp(
            warm_white, cool_white, self.min_temp, self.max_temp
        )
        return temp, brightness

    def getRgbw(self) -> tuple[int, int, int, int]:
        """Returns red,green,blue,white (usually warm)."""
        if self.color_mode not in COLOR_MODES_RGB:
            return (255, 255, 255, 255)
        return self.rgbw

    @property
    def rgbw(self) -> tuple[int, int, int, int]:
        """Returns red,green,blue,white (usually warm)."""
        assert self.raw_state is not None
        raw_state = self.raw_state
        return (
            raw_state.red,
            raw_state.green,
            raw_state.blue,
            raw_state.warm_white,
        )

    def getRgbww(self) -> tuple[int, int, int, int, int]:
        """Returns red,green,blue,warm,cool."""
        if self.color_mode not in COLOR_MODES_RGB:
            return (255, 255, 255, 255, 255)
        return self.rgbww

    @property
    def rgbww(self) -> tuple[int, int, int, int, int]:
        """Returns red,green,blue,warm,cool."""
        raw_state = self.raw_state
        assert raw_state is not None
        return (
            raw_state.red,
            raw_state.green,
            raw_state.blue,
            raw_state.warm_white,
            raw_state.cool_white,
        )

    def getRgbcw(self) -> tuple[int, int, int, int, int]:
        """Returns red,green,blue,cool,warm."""
        if self.color_mode not in COLOR_MODES_RGB:
            return (255, 255, 255, 255, 255)
        return self.rgbcw

    @property
    def rgbcw(self) -> tuple[int, int, int, int, int]:
        """Returns red,green,blue,cool,warm."""
        raw_state = self.raw_state
        assert raw_state is not None
        return (
            raw_state.red,
            raw_state.green,
            raw_state.blue,
            raw_state.cool_white,
            raw_state.warm_white,
        )

    def getCCT(self) -> tuple[int, int]:
        if self.color_mode != COLOR_MODE_CCT:
            return (255, 255)
        raw_state = self.raw_state
        assert raw_state is not None
        return (raw_state.warm_white, raw_state.cool_white)

    @property
    def speed(self) -> int:
        assert self.raw_state is not None
        if self.protocol in ADDRESSABLE_PROTOCOLS or self.protocol == PROTOCOL_LEDENET_DIMMABLE4:
            return self.raw_state.speed
        if self.protocol in CHRISTMAS_EFFECTS_PROTOCOLS:
            return utils.delayToSpeed(self.raw_state.green)
        return utils.delayToSpeed(self.raw_state.speed)

    def getSpeed(self) -> int:
        return self.speed

    def _generate_random_levels_change(self) -> tuple[list[bytearray], dict[str, int]]:
        """Generate a random levels change."""
        channels = {STATE_WARM_WHITE}
        if COLOR_MODES_RGB.intersection(self.color_modes):
            channels = {STATE_RED, STATE_GREEN, STATE_BLUE}
        elif COLOR_MODE_CCT in self.color_modes:
            channels = {STATE_WARM_WHITE, STATE_COOL_WHITE}
        return self._generate_levels_change(
            {
                channel: random.randint(0, 255) if channel in channels else None
                for channel in CHANNEL_STATES
            }
        )

    def _generate_levels_change(  # noqa: C901
        self,
        channels: dict[str, int | None],
        persist: bool = True,
<<<<<<< HEAD
        brightness: Optional[int] = None,
        fade_time: Optional[int] = None,
    ) -> Tuple[List[bytearray], Dict[str, int]]:
=======
        brightness: int | None = None,
    ) -> tuple[list[bytearray], dict[str, int]]:
>>>>>>> 9f61b828
        """Generate the levels change request."""
        channel_map = self.model_data.channel_map
        if channel_map:
            mapped_channels = {
                channel: channels[channel_map.get(channel, channel)]
                for channel in channels
            }
        else:
            mapped_channels = channels

        r = mapped_channels[STATE_RED]
        g = mapped_channels[STATE_GREEN]
        b = mapped_channels[STATE_BLUE]
        w = mapped_channels[STATE_WARM_WHITE]
        w2 = mapped_channels[STATE_COOL_WHITE]

        if (r or g or b) and (w or w2) and not self.rgbwcapable:
            raise ValueError("RGB&CW command sent to non-RGB&CW device")

        if brightness is not None and r is not None and g is not None and b is not None:
            (r, g, b) = self._calculateBrightness((r, g, b), brightness)

        r_value = None if r is None else int(r)
        g_value = None if g is None else int(g)
        b_value = None if b is None else int(b)
        w_value = None if w is None else int(w)
        # ProtocolLEDENET9Byte devices support two white outputs for cold and warm.
        if w2 is None:
            if w is not None and self.color_mode in {COLOR_MODE_CCT, COLOR_MODE_RGBWW}:
                # If we're only setting a single white value, we preserve the cold white value
                w2_value: int | None = self.cold_white
            else:
                # If we're only setting a single white value, we set the second output to be the same as the first
                w2_value = w_value
        else:
            w2_value = int(w2)

        write_mode = LevelWriteMode.ALL
        # rgbwprotocol always overwrite both color & whites
        if not self.rgbwprotocol:
            if w is None and w2 is None:
                write_mode = LevelWriteMode.COLORS
            elif r is None and g is None and b is None:
                write_mode = LevelWriteMode.WHITES

        assert self._protocol is not None
        msgs = self._protocol.construct_levels_change(
            persist, r_value, g_value, b_value, w_value, w2_value, write_mode, fade_time
        )
        updates = {}
        multi_mode = self.multi_color_mode
        if multi_mode or write_mode in WRITE_ALL_COLORS:
            updates.update(
                {"red": r_value or 0, "green": g_value or 0, "blue": b_value or 0}
            )
        if multi_mode or write_mode in WRITE_ALL_WHITES:
            updates.update({"warm_white": w_value or 0, "cool_white": w2_value or 0})
        return msgs, updates

    def _set_transition_complete_time(self) -> None:
        """Set the time we expect the transition will be completed.

        Devices fade to a specific state so we want to avoid
        consuming state updates into self.raw_state while a transition
        is in progress as this will provide unexpected results
        and the brightness values will be wrong until
        the transition completes.
        """
        assert self.raw_state is not None
        latency = STATE_CHANGE_LATENCY
        if self.protocol in ADDRESSABLE_PROTOCOLS:
            latency = ADDRESSABLE_STATE_CHANGE_LATENCY
        transition_time = latency + utils.speedToDelay(self.raw_state.speed) / 100
        self._transition_complete_time = time.monotonic() + transition_time
        _LOGGER.debug(
            "%s: Transition time is %s, set _transition_complete_time to %s",
            self.ipaddr,
            transition_time,
            self._transition_complete_time,
        )
        # If we are doing a state transition cancel and preset pattern transition
        self._preset_pattern_transition_complete_time = NEVER_TIME

    def _set_preset_pattern_transition_complete_time(self) -> None:
        """Set the time we expect the preset_pattern transition will be completed."""
        assert self.raw_state is not None
        self._preset_pattern_transition_complete_time = (
            time.monotonic() + PRESET_PATTERN_CHANGE_LATENCY
        )
        _LOGGER.debug(
            "%s: Mode transition time is %s, set _preset_pattern_transition_complete_time to %s",
            self.ipaddr,
            PRESET_PATTERN_CHANGE_LATENCY,
            self._preset_pattern_transition_complete_time,
        )

    def _set_power_transition_complete_time(self) -> None:
        """Set the time we expect the power transition will be completed."""
        assert self.raw_state is not None
        self._power_state_transition_complete_time = (
            time.monotonic() + POWER_STATE_CHANGE_LATENCY
        )
        _LOGGER.debug(
            "%s: Mode transition time is %s, set _power_state_transition_complete_time to %s",
            self.ipaddr,
            POWER_STATE_CHANGE_LATENCY,
            self._power_state_transition_complete_time,
        )

    def getRgb(self) -> tuple[int, int, int]:
        if self.color_mode not in COLOR_MODES_RGB:
            return (255, 255, 255)
        return self.rgb

    @property
    def rgb(self) -> tuple[int, int, int]:
        assert self.raw_state is not None
        raw_state = self.raw_state
        return (raw_state.red, raw_state.green, raw_state.blue)

    @property
    def rgb_unscaled(self) -> tuple[int, int, int]:
        """Return the unscaled RGB."""
        r, g, b = self.rgb
        hsv = colorsys.rgb_to_hsv(r / 255.0, g / 255.0, b / 255.0)
        r_p, g_p, b_p = colorsys.hsv_to_rgb(hsv[0], hsv[1], 1)
        return round(r_p * 255), round(g_p * 255), round(b_p * 255)

    def _calculateBrightness(
        self, rgb: tuple[int, int, int], level: int
    ) -> tuple[int, int, int]:
        hsv = colorsys.rgb_to_hsv(*rgb)
        r, g, b = colorsys.hsv_to_rgb(hsv[0], hsv[1], level)
        return int(r), int(g), int(b)

    def setProtocol(self, protocol: str) -> None:
        cls = PROTOCOL_NAME_TO_CLS.get(protocol)
        if cls is None:
            raise ValueError(f"Invalid protocol: {protocol}")
        counter = -1
        if self._protocol:
            counter = self._protocol._counter
        self._protocol = cls()  # type: ignore
        self._protocol._counter = counter

    def _set_protocol_from_msg(
        self,
        full_msg: bytes,
        fallback_protocol: str,
    ) -> None:
        if len(full_msg) == 20 and full_msg.startswith(b'\xea'):
            self._model_num = full_msg[4]
            version_num = full_msg[5]
        else:
            self._model_num = full_msg[1]
            version_num = full_msg[10] if len(full_msg) > 10 else 1
        self._model_data = get_model(self._model_num, fallback_protocol)
        self.setProtocol(self._model_data.protocol_for_version_num(version_num))

    def _generate_preset_pattern(
        self, pattern: int, speed: int, brightness: int
    ) -> bytearray:
        """Generate the preset pattern protocol bytes."""
        protocol = self.protocol
        if protocol in OLD_EFFECTS_PROTOCOLS:
            if pattern not in ORIGINAL_ADDRESSABLE_EFFECT_ID_NAME:
                raise ValueError("Pattern must be between 1 and 302")
        elif protocol in NEW_EFFECTS_PROTOCOLS:
            if pattern not in ADDRESSABLE_EFFECT_ID_NAME:
                raise ValueError("Pattern must be between 1 and 100")
        elif protocol in CHRISTMAS_EFFECTS_PROTOCOLS:
            if pattern not in CHRISTMAS_ADDRESSABLE_EFFECT_ID_NAME:
                raise ValueError("Pattern must be between 1 and 100")
        elif protocol in DIMMABLE4_EFFECTS_PROTOCOLS:
            if pattern not in DIMMABLE4_ADDRESSABLE_EFFECT_ID_NAME:
                raise ValueError("Pattern must be between 1 and 100")
        else:
            PresetPattern.valid_or_raise(pattern)
        if not (1 <= brightness <= 100):
            raise ValueError("Brightness must be between 1 and 100")
        self._last_effect_brightness = brightness
        assert self._protocol is not None
        return self._protocol.construct_preset_pattern(pattern, speed, brightness)

    def _generate_candle_pattern(
        self, amplitude: int, speed: int, brightness: int
    ) -> bytearray:
        """Generate the candle pattern protocol bytes."""
        protocol = self.protocol
        if protocol in DIMMABLE4_EFFECTS_PROTOCOLS:
            if amplitude not in range(1, 4):
                raise ValueError("Amplitude must be between 1 and 3")
        assert self._protocol is not None
        return self._protocol.construct_candle_pattern(amplitude, speed, brightness)

    def _generate_custom_patterm(
        self, rgb_list: list[tuple[int, int, int]], speed: int, transition_type: str
    ) -> bytearray:
        """Generate the custom pattern protocol bytes."""
        # truncate if more than 16
        if len(rgb_list) > 16:
            _LOGGER.warning(
                "Too many colors in %s, truncating list to %s", len(rgb_list), 16
            )
            del rgb_list[16:]
        # quit if too few
        if len(rgb_list) == 0:
            raise ValueError("setCustomPattern requires at least one color tuples")

        assert self._protocol is not None
        return self._protocol.construct_custom_effect(rgb_list, speed, transition_type)

    def _effect_to_pattern(self, effect: str) -> int:
        """Convert an effect to a pattern code."""
        protocol = self.protocol
        if protocol in CHRISTMAS_EFFECTS_PROTOCOLS:
            return CHRISTMAS_ADDRESSABLE_EFFECT_NAME_ID[effect]
        if protocol in NEW_EFFECTS_PROTOCOLS:
            return ADDRESSABLE_EFFECT_NAME_ID[effect]
        if protocol in OLD_EFFECTS_PROTOCOLS:
            return ORIGINAL_ADDRESSABLE_EFFECT_NAME_ID[effect]
        if protocol in DIMMABLE4_EFFECTS_PROTOCOLS:
            return DIMMABLE4_ADDRESSABLE_EFFECT_NAME_ID[effect]
        return PresetPattern.str_to_val(effect)

    @property
    def diagnostics(self) -> dict[str, Any]:
        """Return diagnostics for the device."""
        data: dict[str, Any] = {"device_state": {}, "last_messages": {}}
        last_messages = data["last_messages"]
        for name, msg in self._last_message.items():
            last_messages[name] = " ".join(f"0x{x:02X}" for x in msg)
        device_state = data["device_state"]
        for name in dir(self):
            if name.startswith("_") or name == "diagnostics" or not hasattr(self, name):
                continue
            value: Any = getattr(self, name)
            if is_dataclass(value):
                value = asdict(value)  # type: ignore[arg-type]
            if hasattr(value, "value"):
                value = value.value
            if value is None or isinstance(value, SERIALIZABLE_TYPES):
                device_state[name] = value
        return data<|MERGE_RESOLUTION|>--- conflicted
+++ resolved
@@ -135,12 +135,8 @@
     """Exception to indicate a device is not available."""
 
 
-<<<<<<< HEAD
-PROTOCOL_PROBES: Tuple[Type[ProtocolLEDENETDimmable4], Type[ProtocolLEDENET8Byte], Type[ProtocolLEDENETOriginal]] = (
+PROTOCOL_PROBES: tuple[type[ProtocolLEDENETDimmable4], type[ProtocolLEDENET8Byte], type[ProtocolLEDENETOriginal]] = (
     ProtocolLEDENETDimmable4,
-=======
-PROTOCOL_PROBES: tuple[type[ProtocolLEDENET8Byte], type[ProtocolLEDENETOriginal]] = (
->>>>>>> 9f61b828
     ProtocolLEDENET8Byte,
     ProtocolLEDENETOriginal,
 )
@@ -1128,14 +1124,9 @@
         self,
         channels: dict[str, int | None],
         persist: bool = True,
-<<<<<<< HEAD
-        brightness: Optional[int] = None,
-        fade_time: Optional[int] = None,
-    ) -> Tuple[List[bytearray], Dict[str, int]]:
-=======
         brightness: int | None = None,
+        fade_time: int | None = None,
     ) -> tuple[list[bytearray], dict[str, int]]:
->>>>>>> 9f61b828
         """Generate the levels change request."""
         channel_map = self.model_data.channel_map
         if channel_map:
