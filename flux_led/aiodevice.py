from __future__ import annotations

import asyncio
import logging
import time
from asyncio import ALL_COMPLETED, FIRST_COMPLETED
from datetime import datetime
from typing import Any, Callable

from .aioprotocol import AIOLEDENETProtocol
from .aioscanner import AIOBulbScanner
from .aioutils import asyncio_timeout
from .base_device import (
    ALL_ADDRESSABLE_PROTOCOLS,
    ALL_IC_PROTOCOLS,
    DeviceType,
    DeviceUnavailableException,
    LEDENETDevice,
)
from .const import (
    COLOR_MODE_CCT,
    COLOR_MODE_DIM,
    COLOR_MODE_RGB,
    COLOR_MODE_RGBW,
    COLOR_MODE_RGBWW,
    EFFECT_MUSIC,
    EFFECT_RANDOM,
    EFFECT_STATIC,
    NEVER_TIME,
    PRESET_MUSIC_MODE,
    PUSH_UPDATE_INTERVAL,
    STATE_BLUE,
    STATE_COOL_WHITE,
    STATE_GREEN,
    STATE_RED,
    STATE_WARM_WHITE,
    MultiColorEffects,
)
from .protocol import (
    POWER_RESTORE_BYTES_TO_POWER_RESTORE,
    REMOTE_CONFIG_BYTES_TO_REMOTE_CONFIG,
    LEDENETOriginalRawState,
    LEDENETRawState,
    PowerRestoreState,
    PowerRestoreStates,
    ProtocolLEDENET8Byte,
    ProtocolLEDENETAddressableA3,
    ProtocolLEDENETAddressableChristmas,
    ProtocolLEDENETOriginal,
    ProtocolLEDENETDimmable4,
    RemoteConfig,
)
from .scanner import FluxLEDDiscovery
from .timer import LedTimer
from .utils import utils, color_temp_to_white_levels, rgbw_brightness, rgbww_brightness

_LOGGER = logging.getLogger(__name__)


COMMAND_SPACING_DELAY = 1
MAX_UPDATES_WITHOUT_RESPONSE = 4
DEVICE_CONFIG_WAIT_SECONDS = (
    3.5  # time it takes for the device to respond after a config change
)
POWER_STATE_TIMEOUT = 1.2
POWER_CHANGE_ATTEMPTS = 6


class AIOWifiLedBulb(LEDENETDevice):
    """A LEDENET Wifi bulb device."""

    def __init__(
        self,
        ipaddr: str,
        port: int = 0,
        timeout: float = 7.5,
        discovery: FluxLEDDiscovery | None = None,
    ) -> None:
        """Init and setup the bulb."""
        super().__init__(ipaddr, port, timeout, discovery)
        loop = asyncio.get_running_loop()
        self._connect_lock = asyncio.Lock()
        self._aio_protocol: AIOLEDENETProtocol | None = None
        self._get_time_lock: asyncio.Lock = asyncio.Lock()
        self._get_time_future: asyncio.Future[bool] | None = None
        self._get_timers_lock: asyncio.Lock = asyncio.Lock()
        self._get_timers_future: asyncio.Future[bool] | None = None
        self._timers: list[LedTimer] | None = None
        self._power_restore_future: asyncio.Future[bool] = loop.create_future()
        self._device_config_lock: asyncio.Lock = asyncio.Lock()
        self._device_config_future: asyncio.Future[bool] = loop.create_future()
        self._remote_config_future: asyncio.Future[bool] = loop.create_future()
        self._device_config_setup = False
        self._power_state_lock = asyncio.Lock()
        self._power_state_futures: list[asyncio.Future[bool]] = []
        self._state_futures: list[
            asyncio.Future[LEDENETRawState | LEDENETOriginalRawState]
        ] = []
        self._determine_protocol_future: asyncio.Future[bool] | None = None
        self._updated_callback: Callable[[], None] | None = None
        self._updates_without_response = 0
        self._last_update_time: float = NEVER_TIME
        self._power_restore_state: PowerRestoreStates | None = None
        self._buffer = b""
        self.loop = loop

    @property
    def power_restore_states(self) -> PowerRestoreStates | None:
        """Returns the power restore states for all channels."""
        return self._power_restore_state

    async def async_setup(self, updated_callback: Callable[[], None]) -> None:
        """Setup the connection and fetch initial state."""
        self._updated_callback = updated_callback
        try:
            await self._async_setup()
        except Exception:  # pylint: disable=broad-except
            self._async_stop()
            raise
        return

    async def _async_setup(self) -> None:
        await self._async_determine_protocol()
        assert self._protocol is not None
        if isinstance(self._protocol, ALL_IC_PROTOCOLS):
            await self._async_device_config_setup()
        hardware = self.hardware
        if hardware is not None and hardware.remote_24g_controls:
            await self._async_remote_config_setup()
        if self.device_type == DeviceType.Switch:
            await self._async_switch_setup()
        _LOGGER.debug(
            "%s: device_config: wiring=%s operating_mode=%s",
            self.ipaddr,
            self.wiring,
            self.operating_mode,
        )

    async def _async_remote_config_setup(self) -> None:
        """Setup remote config."""
        assert self._protocol is not None
        await self._async_send_msg(self._protocol.construct_query_remote_config())
        try:
            async with asyncio_timeout(self.timeout):
                await self._remote_config_future
        except asyncio.TimeoutError:
            _LOGGER.warning("%s: Could not determine 2.4ghz remote config", self.ipaddr)

    async def _async_switch_setup(self) -> None:
        """Setup a switch."""
        assert self._protocol is not None
        await self._async_send_msg(self._protocol.construct_power_restore_state_query())
        try:
            async with asyncio_timeout(self.timeout):
                await self._power_restore_future
        except asyncio.TimeoutError:
            self.set_unavailable("Could not determine power restore state")
            raise DeviceUnavailableException(
                f"{self.ipaddr}: Could not determine power restore state"
            )

    async def _async_device_config_setup(self) -> None:
        """Setup an addressable light."""
        assert self._protocol is not None
        if isinstance(self._protocol, ProtocolLEDENETAddressableChristmas):
            self._device_config = self._protocol.parse_strip_setting(b"")
            return

        if self._device_config_setup:
            self._device_config_future = self.loop.create_future()
        self._device_config_setup = True

        assert isinstance(self._protocol, ALL_ADDRESSABLE_PROTOCOLS)
        await self._async_send_msg(self._protocol.construct_request_strip_setting())
        try:
            async with asyncio_timeout(self.timeout):
                await self._device_config_future
        except asyncio.TimeoutError:
            self.set_unavailable("Could not determine number pixels")
            raise DeviceUnavailableException(
                f"{self.ipaddr}: Could not determine number pixels"
            )

    async def async_stop(self) -> None:
        """Shutdown the connection."""
        self._async_stop()

    def _async_stop(self) -> None:
        """Shutdown the connection and mark unavailable."""
        self.set_unavailable("Connection closed")
        self._async_close()
        self._last_update_time = NEVER_TIME

    def _async_close(self) -> None:
        """Close the connection."""
        if self._aio_protocol:
            self._aio_protocol.close()
            self._aio_protocol = None

    async def _async_send_state_query(self) -> None:
        assert self._protocol is not None
        await self._async_send_msg(self._protocol.construct_state_query())

    async def _async_wait_state_change(
        self, futures: list[asyncio.Future[Any]], state: bool, timeout: float
    ) -> bool:
        # If the device requires the two step turn on, we need to wait for the
        # power state and the state update. If its the single step turn on, we
        # only need to wait for any future.
        return_when = ALL_COMPLETED if self.requires_turn_on else FIRST_COMPLETED
        done, _ = await asyncio.wait(futures, timeout=timeout, return_when=return_when)
        return bool(done and self.is_on == state)

    async def _async_set_power_state(
        self, state: bool, accept_any_power_state_response: bool
    ) -> bool:
        assert self._protocol is not None
<<<<<<< HEAD
        #power_state_future: "asyncio.Future[bool]" = self.loop.create_future()
        state_future: "asyncio.Future[Union[LEDENETRawState, LEDENETOriginalRawState]]" = (
=======
        power_state_future: asyncio.Future[bool] = self.loop.create_future()
        state_future: asyncio.Future[LEDENETRawState | LEDENETOriginalRawState] = (
>>>>>>> 9f61b828
            self.loop.create_future()
        )
        #self._power_state_futures.append(power_state_future)
        self._state_futures.append(state_future)
        await self._async_send_msg(self._protocol.construct_state_change(state))
        _LOGGER.debug("%s: Waiting for power state response", self.ipaddr)
        if await self._async_wait_state_change(
            [state_future], state, POWER_STATE_TIMEOUT
        ):
            return True
        #if power_state_future.done() and accept_any_power_state_response:
            # The magic home app will accept any response as success
            # so after a few tries, we do as well.
        #    return True
        #elif power_state_future.done() or state_future.done():
        #    _LOGGER.debug(
        #        "%s: Bulb power state change taking longer than expected to %s, sending state query",
        #        self.ipaddr,
        #        state,
        #    )
        #else:
        _LOGGER.debug(
            "%s: Bulb failed to respond, sending state query", self.ipaddr
        )
        if state_future.done():
            state_future = self.loop.create_future()
            self._state_futures.append(state_future)
<<<<<<< HEAD
        pending: "List[asyncio.Future[Any]]" = [state_future]
        #if not power_state_future.done():
=======
        pending: list[asyncio.Future[Any]] = [state_future]
        if not power_state_future.done():
>>>>>>> 9f61b828
            # If the power state still hasn't responded
            # we want to stop waiting as soon as it does
        #    pending.append(power_state_future)
        await self._async_send_state_query()
        if await self._async_wait_state_change(
            pending, state, POWER_STATE_TIMEOUT * (5 / 8)
        ):
            return True
        _LOGGER.debug(
            "%s: State query did not return expected power state of %s",
            self.ipaddr,
            state,
        )
        return False

    async def async_turn_on(self) -> bool:
        """Turn on the device."""
        return await self._async_set_power_locked(True)

    async def async_turn_off(self) -> bool:
        """Turn off the device."""
        return await self._async_set_power_locked(False)

    async def _async_set_power_locked(self, state: bool) -> bool:
        async with self._power_state_lock:
            self._power_state_transition_complete_time = NEVER_TIME
            self._set_transition_complete_time()
            return await self._async_set_power_state_with_retry(state)

    async def _async_set_power_state_with_retry(self, state: bool) -> bool:
        for idx in range(POWER_CHANGE_ATTEMPTS):
            accept_any_power_state_response = idx > 2
            if await self._async_set_power_state(
                state, accept_any_power_state_response
            ):
                _LOGGER.debug(
                    "%s: Completed power state change to %s (%s/%s)",
                    self.ipaddr,
                    state,
                    1 + idx,
                    POWER_CHANGE_ATTEMPTS,
                )
                if accept_any_power_state_response and self.is_on != state:
                    # Sometimes these devices respond with "I turned off" and
                    # they actually turn on when we are requesting to turn on.
                    assert self._protocol is not None
                    byte = self._protocol.on_byte if state else self._protocol.off_byte
                    self._set_power_state(byte)
                    self._set_power_transition_complete_time()
                return True
            _LOGGER.debug(
                "%s: Failed to set power state to %s (%s/%s)",
                self.ipaddr,
                state,
                1 + idx,
                POWER_CHANGE_ATTEMPTS,
            )
        _LOGGER.error(
            "%s: Failed to change power state to %s after %s attempts; Try rebooting the device",
            self.ipaddr,
            state,
            POWER_CHANGE_ATTEMPTS,
        )
        return False

    async def async_set_white_temp(
        self, temperature: int, brightness: int, persist: bool = True
    ) -> None:
        """Set the white tempature."""
        warm, cold = color_temp_to_white_levels(
            temperature, brightness, self.min_temp, self.max_temp
        )
        if self.rgbw_color_temp_support(self.color_modes):
            await self.async_set_levels(cold, cold, cold, warm, 0, persist=persist)
        else:
            await self.async_set_levels(None, None, None, warm, cold, persist=persist)

    async def async_update(self, force: bool = False) -> None:
        """Request an update.

        The callback will be triggered when the state is recieved.
        """
        now = time.monotonic()
        assert self._protocol is not None
        if (
            # If the device is not available from a previous disconnect
            # fall through and try to reconnect send we do the
            # _async_send_state_query
            self.available
            and not force
            and (self._last_update_time + PUSH_UPDATE_INTERVAL) > now
        ):
            if self.is_on and self._protocol.state_push_updates:
                # If the device pushes state updates when on
                # then no need to poll except for the interval
                # to make sure the device is still responding
                return
            elif self._protocol.power_push_updates:
                # If the device pushes power updates
                # then no need to poll except for the interval
                # to make sure the device is still responding
                return
        self._last_update_time = now
        if (
            self._aio_protocol
            and self._updates_without_response >= MAX_UPDATES_WITHOUT_RESPONSE
        ):
            self._async_close()
            self.set_unavailable(
                f"device stopped responding after {MAX_UPDATES_WITHOUT_RESPONSE} requests to send state"
            )
            raise DeviceUnavailableException(
                f"{self.ipaddr}: device stopped responding after {MAX_UPDATES_WITHOUT_RESPONSE} requests to send state"
            )
        try:
            await self._async_send_state_query()
        except asyncio.TimeoutError as ex:
            raise DeviceUnavailableException(
                f"{self.ipaddr}: timed out trying to connect after {self.timeout} seconds"
            ) from ex

        self._updates_without_response += 1

    async def async_set_levels(
        self,
        r: int | None = None,
        g: int | None = None,
        b: int | None = None,
        w: int | None = None,
        w2: int | None = None,
        persist: bool = True,
        brightness: int | None = None,
    ) -> None:
        """Set any of the levels."""
        await self._async_process_levels_change(
            *self._generate_levels_change(
                {
                    STATE_RED: r,
                    STATE_GREEN: g,
                    STATE_BLUE: b,
                    STATE_WARM_WHITE: w,
                    STATE_COOL_WHITE: w2,
                },
                persist,
                brightness,
            )
        )

    async def _async_process_levels_change(
        self, msgs: list[bytearray], updates: dict[str, int]
    ) -> None:
        """Process and send a levels change."""
        self._set_transition_complete_time()
        if updates:
            self._replace_raw_state(updates)
        for idx, msg in enumerate(msgs):
            await self._async_send_msg(msg)
            if idx > 0:
                self._process_callbacks()
                await asyncio.sleep(COMMAND_SPACING_DELAY)
                self._set_transition_complete_time()

    async def async_set_preset_pattern(
        self, effect: int, speed: int, brightness: int = 100
    ) -> None:
        """Set a preset pattern on the device."""
        self._set_transition_complete_time()
        await self._async_send_msg(
            self._generate_preset_pattern(effect, speed, brightness)
        )

    async def async_set_custom_pattern(
        self, rgb_list: list[tuple[int, int, int]], speed: int, transition_type: str
    ) -> None:
        """Set a custom pattern on the device."""
        await self._async_send_msg(
            self._generate_custom_patterm(rgb_list, speed, transition_type)
        )

    async def async_set_effect(
        self, effect: str, speed: int, brightness: int = 100
    ) -> None:
        """Set an effect."""
        if effect == EFFECT_STATIC:
            await self.async_set_levels(w=utils.percentToByte(brightness))
            return
        if effect == EFFECT_RANDOM:
            await self.async_set_random()
            return
        if effect == EFFECT_MUSIC:
            await self.async_set_music_mode(brightness=brightness)
            return
        await self.async_set_preset_pattern(
            self._effect_to_pattern(effect), speed, brightness
        )

    async def async_set_zones(
        self,
        rgb_list: list[tuple[int, int, int]],
        speed: int = 100,
        effect: MultiColorEffects = MultiColorEffects.STATIC,
    ) -> None:
        """Set zones."""
        assert self._protocol is not None
        if not self._protocol.zones:
            raise ValueError("{self.model} does not support zones")
        assert self._device_config is not None
        assert isinstance(
            self._protocol,
            (ProtocolLEDENETAddressableA3, ProtocolLEDENETAddressableChristmas),
        )
        await self._async_send_msg(
            self._protocol.construct_zone_change(
                self._device_config.pixels_per_segment, rgb_list, speed, effect
            )
        )

    async def async_set_music_mode(
        self,
        sensitivity: int | None = 100,
        brightness: int | None = 100,
        mode: int | None = None,
        effect: int | None = None,
        foreground_color: tuple[int, int, int] | None = None,
        background_color: tuple[int, int, int] | None = None,
    ) -> None:
        """Set music mode."""
        assert self._protocol is not None
        if not self.microphone:
            raise ValueError("{self.model} does not have a built-in microphone")
        self._set_preset_pattern_transition_complete_time()
        self._replace_raw_state({"preset_pattern": PRESET_MUSIC_MODE})
        for idx, bytes_send in enumerate(
            self._protocol.construct_music_mode(
                sensitivity or 100,
                brightness or 100,
                mode,
                effect,
                foreground_color or self.rgb,
                background_color,
            )
        ):
            if idx > 0:
                await asyncio.sleep(COMMAND_SPACING_DELAY)
            await self._async_send_msg(bytes_send)

    async def async_set_random(self) -> None:
        """Set levels randomly."""
        await self._async_process_levels_change(*self._generate_random_levels_change())

    async def async_set_brightness(self, brightness: int) -> None:
        """Adjust brightness."""
        effect = self.effect
        if effect:
            effect_brightness = round(brightness / 255 * 100)
            await self.async_set_effect(effect, self.speed, effect_brightness)
            return
        if self.color_mode == COLOR_MODE_CCT:
            await self.async_set_white_temp(self.color_temp, brightness)
            return
        if self.color_mode == COLOR_MODE_RGB:
            await self.async_set_levels(*self.rgb_unscaled, brightness=brightness)
            return
        if self.color_mode == COLOR_MODE_RGBW:
            await self.async_set_levels(*rgbw_brightness(self.rgbw, brightness))
            return
        if self.color_mode == COLOR_MODE_RGBWW:
            await self.async_set_levels(*rgbww_brightness(self.rgbww, brightness))
            return
        if self.color_mode == COLOR_MODE_DIM:
            await self.async_set_levels(w=brightness)
            return

    async def async_enable_remote_access(
        self, remote_access_host: str, remote_access_port: int
    ) -> None:
        """Enable remote access."""
        await AIOBulbScanner().async_enable_remote_access(
            self.ipaddr, remote_access_host, remote_access_port
        )
        self._async_stop()

    async def async_disable_remote_access(self) -> None:
        """Disable remote access."""
        await AIOBulbScanner().async_disable_remote_access(self.ipaddr)
        self._async_stop()

    async def async_reboot(self) -> None:
        """Reboot a device."""
        await AIOBulbScanner().async_reboot(self.ipaddr)
        self._async_stop()

    async def async_set_power_restore(
        self,
        channel1: PowerRestoreState | None = None,
        channel2: PowerRestoreState | None = None,
        channel3: PowerRestoreState | None = None,
        channel4: PowerRestoreState | None = None,
    ) -> None:
        new_power_restore_state = self._power_restore_state
        assert new_power_restore_state is not None
        if channel1 is not None:
            new_power_restore_state.channel1 = channel1
        if channel2 is not None:
            new_power_restore_state.channel2 = channel2
        if channel3 is not None:
            new_power_restore_state.channel3 = channel3
        if channel4 is not None:
            new_power_restore_state.channel4 = channel4
        assert self._protocol is not None
        await self._async_send_msg(
            self._protocol.construct_power_restore_state_change(new_power_restore_state)
        )

    async def async_set_device_config(
        self,
        operating_mode: str | None = None,
        wiring: str | None = None,
        ic_type: str | None = None,  # ic type
        pixels_per_segment: int | None = None,  # pixels per segment
        segments: int | None = None,  # number of segments
        music_pixels_per_segment: int | None = None,  # music pixels per segment
        music_segments: int | None = None,  # number of music segments
    ) -> None:
        """Set device configuration."""
        # Since Home Assistant will modify one value at a time,
        # we need to lock, and then update so the previous value
        # modification does not get trampled in the event they
        # change two values before the first one has been updated
        async with self._device_config_lock:
            device_config = self.model_data.device_config
            ic_type_to_num = device_config.ic_type_to_num
            operating_mode_to_num = device_config.operating_mode_to_num
            if self._device_config is not None:
                wiring_to_num = self._device_config.wiring_to_num
            else:
                wiring_to_num = device_config.wiring_to_num
            operating_mode_num = (
                self.operating_mode_num
                if operating_mode is None
                else operating_mode_to_num[operating_mode]
            )
            wiring_num = self.wiring_num if wiring is None else wiring_to_num[wiring]
            ic_type_num = (
                self.ic_type_num if ic_type is None else ic_type_to_num[ic_type]
            )
            assert self._protocol is not None
            assert not isinstance(self._protocol, ProtocolLEDENETOriginal)
            await self._async_send_msg(
                self._protocol.construct_device_config(
                    operating_mode_num,
                    wiring_num,
                    ic_type_num,
                    pixels_per_segment or self.pixels_per_segment,
                    segments or self.segments,
                    music_pixels_per_segment or self.music_pixels_per_segment,
                    music_segments or self.music_segments,
                )
            )
            if isinstance(self._protocol, ALL_IC_PROTOCOLS):
                await self._async_device_config_resync()

    async def async_unpair_remotes(self) -> None:
        """Unpair 2.4ghz remotes."""
        assert self._protocol is not None
        if self.paired_remotes is None:
            raise ValueError("{self.model} does support unpairing remotes")
        await self._async_send_msg(self._protocol.construct_unpair_remotes())
        await self._async_send_msg(self._protocol.construct_query_remote_config())

    async def async_config_remotes(self, remote_config: RemoteConfig) -> None:
        """Change remote config."""
        assert self._protocol is not None
        if self.paired_remotes is None:
            raise ValueError("{self.model} does support unpairing remotes")
        await self._async_send_msg(
            self._protocol.construct_remote_config(remote_config)
        )
        await self._async_send_msg(self._protocol.construct_query_remote_config())

    async def async_get_time(self) -> datetime | None:
        """Get the current time."""
        assert self._protocol is not None
        await self._async_send_msg(self._protocol.construct_get_time())
        async with self._get_time_lock:
            self._get_time_future = self.loop.create_future()
            try:
                async with asyncio_timeout(self.timeout):
                    await self._get_time_future
            except asyncio.TimeoutError:
                _LOGGER.warning("%s: Could not get time from the device", self.ipaddr)
                return None
            return self._last_time

    async def async_get_timers(self) -> list[LedTimer] | None:
        """Get the timers."""
        assert self._protocol is not None
        if isinstance(self._protocol, ProtocolLEDENETOriginal):
            led_timers: list[LedTimer] = []
            return led_timers
        await self._async_send_msg(self._protocol.construct_get_timers())
        async with self._get_timers_lock:
            self._get_timers_future = self.loop.create_future()
            try:
                async with asyncio_timeout(self.timeout):
                    await self._get_timers_future
            except asyncio.TimeoutError:
                _LOGGER.warning("%s: Could not get timers from the device", self.ipaddr)
                return None
            return self._timers

    async def async_set_timers(self, timer_list: list[LedTimer]) -> None:
        """Set the timers."""
        assert self._protocol is not None
        await self._async_send_msg(self._protocol.construct_set_timers(timer_list))

    async def async_set_time(self, time: datetime | None = None) -> None:
        """Set the current time."""
        assert self._protocol is not None
        await self._async_send_msg(self._protocol.construct_set_time(time))

    async def _async_device_config_resync(self) -> None:
        await asyncio.sleep(DEVICE_CONFIG_WAIT_SECONDS)
        await self._async_device_config_setup()

    async def _async_connect(self) -> None:
        """Create connection."""
        async with asyncio_timeout(self.timeout):
            #import socket
            #sock = socket.socket(family=socket.AF_INET, type=socket.SOCK_STREAM, proto=socket.IPPROTO_TCP)
            #sock.setsockopt(socket.SOL_TCP, socket.TCP_MAXSEG, 4096)
            #sock.setsockopt(socket.SOL_TCP, socket.TCP_KEEPALIVE, 1)
            #sock.setsockopt(socket.SOL_SOCKET, socket.SO_RCVBUF, 4096)
            #sock.setsockopt(socket.SOL_SOCKET, socket.SO_SNDBUF, 4096)
            #sock.setsockopt(socket.SOL_SOCKET, socket.SO_KEEPALIVE, 1)
            #sock.setsockopt(socket.SOL_TCP, socket.TCP_NODELAY, 1)
            #sock.connect((self.ipaddr, self.port))
            transport, self._aio_protocol = await self.loop.create_connection(
                lambda: AIOLEDENETProtocol(
                    self._async_data_recieved, self._async_connection_lost
                ),
                #sock=sock
                self.ipaddr,
                self.port,
            )

    def _async_connection_lost(self, exc: Exception | None) -> None:
        """Called when the connection is lost."""
        self._aio_protocol = None
        self.set_unavailable("Connection lost")

    def _async_data_recieved(self, data: bytes) -> None:
        """New data on the socket."""
        assert self._protocol is not None
        assert self._aio_protocol is not None
        start_empty_buffer = not self._buffer
        self._buffer += data
        self._updates_without_response = 0
        msg_length = len(self._buffer)
        while msg_length:
            expected_length = self._protocol.expected_response_length(self._buffer)
            if msg_length < expected_length:
                # need more bytes
                return
            msg = self._buffer[:expected_length]
            self._buffer = self._buffer[expected_length:]
            msg_length = len(self._buffer)
            if not start_empty_buffer:
                _LOGGER.debug(
                    "%s <= Reassembled (%s) (%d)",
                    self._aio_protocol.peername,
                    " ".join(f"0x{x:02X}" for x in msg),
                    len(msg),
                )
            self._async_process_message(msg)

    def _async_process_state_response(self, msg: bytes) -> bool:
        if (
            self._determine_protocol_future
            and not self._determine_protocol_future.done()
        ):
            assert self._protocol is not None
            self._set_protocol_from_msg(msg, self._protocol.name)
            self._determine_protocol_future.set_result(True)
        return self.process_state_response(msg)

    def _async_process_message(self, msg: bytes) -> None:
        """Process a full message (maybe reassembled)."""
        assert self._protocol is not None
        self.set_available(f"Received message {msg.hex()}")
        prev_state = self.raw_state
        changed_state = False
        if self._protocol.is_valid_outer_message(msg):
            msg = self._protocol.extract_inner_message(msg)

        if self._protocol.is_valid_state_response(msg):
            self._last_message["state"] = msg
            self._async_process_state_response(msg)
            self._process_state_futures()
        elif self._protocol.is_valid_power_state_response(msg):
            self._last_message["power_state"] = msg
            self.process_power_state_response(msg)
            self._process_power_futures()
        elif self._protocol.is_valid_get_time_response(msg):
            self._last_message["get_time"] = msg
            self.process_time_response(msg)
        elif self._protocol.is_valid_timers_response(msg):
            self._last_message["timers"] = msg
            self.process_timers_response(msg)
            changed_state = True
        elif self._protocol.is_valid_device_config_response(msg):
            self._last_message["device_config"] = msg
            self.process_device_config_response(msg)
            changed_state = True
        elif self._protocol.is_valid_power_restore_state_response(msg):
            self._last_message["power_restore_state"] = msg
            self.process_power_restore_state_response(msg)
        elif self._protocol.is_valid_remote_config_response(msg):
            self._last_message["remote_config"] = msg
            self.process_remote_config_response(msg)
            changed_state = True
        else:
            self._last_message["unknown"] = msg
            _LOGGER.debug(
                "%s: Ignoring unknown message: %s",
                self.ipaddr,
                " ".join(f"0x{x:02X}" for x in msg),
            )
            return
        if not changed_state and self.raw_state == prev_state:
            return
        self._process_callbacks()

    def _process_state_futures(self) -> None:
        """Process power future responses."""
        assert self.raw_state is not None
        for future in self._state_futures:
            if not future.done():
                future.set_result(self.raw_state)
        self._state_futures.clear()

    def _process_power_futures(self) -> None:
        """Process power future responses."""
        for future in self._power_state_futures:
            if not future.done():
                future.set_result(self.is_on)
        self._power_state_futures.clear()

    def _process_callbacks(self) -> None:
        """Called when state changes."""
        assert self._updated_callback is not None
        try:
            self._updated_callback()
        except Exception as ex:  # pylint: disable=broad-except
            _LOGGER.error("Error while calling callback: %s", ex)

    def process_power_restore_state_response(self, msg: bytes) -> None:
        """Process a power restore state response.
        Power on state always off
        f0 32 ff f0 f0 f0 f1
        Power on state always on
        f0 32 0f f0 f0 f0 01
        Power on state keep last state
        f0 32 f0 f0 f0 f0 e2
        """
        self._power_restore_state = PowerRestoreStates(
            channel1=POWER_RESTORE_BYTES_TO_POWER_RESTORE.get(msg[2]),
            channel2=POWER_RESTORE_BYTES_TO_POWER_RESTORE.get(msg[3]),
            channel3=POWER_RESTORE_BYTES_TO_POWER_RESTORE.get(msg[4]),
            channel4=POWER_RESTORE_BYTES_TO_POWER_RESTORE.get(msg[5]),
        )
        if not self._power_restore_future.done():
            self._power_restore_future.set_result(True)

    def process_device_config_response(self, msg: bytes) -> None:
        """Process an IC (strip config) response."""
        super().process_device_config_response(msg)
        if not self._device_config_future.done():
            self._device_config_future.set_result(True)

    def process_time_response(self, msg: bytes) -> None:
        """Process an time response."""
        assert self._protocol is not None
        self._last_time = self._protocol.parse_get_time(msg)
        if self._get_time_future and not self._get_time_future.done():
            self._get_time_future.set_result(True)

    def process_timers_response(self, msg: bytes) -> None:
        """Process an timers response."""
        assert self._protocol is not None
        self._timers = self._protocol.parse_get_timers(msg)
        if self._get_timers_future and not self._get_timers_future.done():
            self._get_timers_future.set_result(True)

    def process_remote_config_response(self, msg: bytes) -> None:
        """Process a 2.4ghz remote config response."""
        # 2b 03 00 02 00 00 00 00 00 00 00 00 00 30
        #  0  1  2  3
        self._paired_remotes = msg[3]
        self._remote_config = REMOTE_CONFIG_BYTES_TO_REMOTE_CONFIG.get(msg[1])
        _LOGGER.debug(
            "%s: remote_config: config=%s paired_remotes=%s",
            self.ipaddr,
            self._remote_config,
            self._paired_remotes,
        )
        if not self._remote_config_future.done():
            self._remote_config_future.set_result(True)

    async def _async_send_msg(self, msg: bytearray) -> None:
        """Write a message on the socket."""
        if not self._aio_protocol:
            async with self._connect_lock:
                # Check again under the lock
                if not self._aio_protocol:
                    await self._async_connect()
        assert self._aio_protocol is not None
        self._aio_protocol.write(msg)

    async def _async_determine_protocol(self) -> None:
        # determine the type of protocol based of first 2 bytes.
        for protocol_cls in self._protocol_probes():
            protocol = protocol_cls()
            assert isinstance(protocol, (ProtocolLEDENET8Byte, ProtocolLEDENETOriginal, ProtocolLEDENETDimmable4))
            self._protocol = protocol
            async with self._connect_lock:
                await self._async_connect()
                assert self._aio_protocol is not None
                self._determine_protocol_future = self.loop.create_future()
                self._aio_protocol.write(protocol.construct_state_query())
                try:
                    async with asyncio_timeout(self.timeout):
                        await self._determine_protocol_future
                except asyncio.TimeoutError:
                    self._async_close()
                    continue
                else:
                    return
        self.set_unavailable("Cannot determine protocol")
        raise DeviceUnavailableException(f"{self.ipaddr}: Cannot determine protocol")<|MERGE_RESOLUTION|>--- conflicted
+++ resolved
@@ -215,13 +215,8 @@
         self, state: bool, accept_any_power_state_response: bool
     ) -> bool:
         assert self._protocol is not None
-<<<<<<< HEAD
-        #power_state_future: "asyncio.Future[bool]" = self.loop.create_future()
-        state_future: "asyncio.Future[Union[LEDENETRawState, LEDENETOriginalRawState]]" = (
-=======
-        power_state_future: asyncio.Future[bool] = self.loop.create_future()
-        state_future: asyncio.Future[LEDENETRawState | LEDENETOriginalRawState] = (
->>>>>>> 9f61b828
+        #power_state_future: asyncio.Future[bool] = self.loop.create_future()
+        state_future: asyncio.Future[Union[LEDENETRawState, LEDENETOriginalRawState]] = (
             self.loop.create_future()
         )
         #self._power_state_futures.append(power_state_future)
@@ -249,13 +244,8 @@
         if state_future.done():
             state_future = self.loop.create_future()
             self._state_futures.append(state_future)
-<<<<<<< HEAD
-        pending: "List[asyncio.Future[Any]]" = [state_future]
+        pending: list[asyncio.Future[Any]] = [state_future]
         #if not power_state_future.done():
-=======
-        pending: list[asyncio.Future[Any]] = [state_future]
-        if not power_state_future.done():
->>>>>>> 9f61b828
             # If the power state still hasn't responded
             # we want to stop waiting as soon as it does
         #    pending.append(power_state_future)
