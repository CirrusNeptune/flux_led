--- conflicted
+++ resolved
@@ -3,7 +3,6 @@
 import logging
 from abc import abstractmethod
 from collections import namedtuple
-<<<<<<< HEAD
 from enum import Enum
 from .const import (
     STATE_HEAD,
@@ -21,10 +20,8 @@
     STATE_COLOR_MODE,
     STATE_CHECK_SUM,
 )
-=======
 
 from .utils import utils
->>>>>>> 30e62dc0
 
 _LOGGER = logging.getLogger(__name__)
 
